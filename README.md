# zCore

[![Actions Status](https://github.com/rcore-os/zircon-rs/workflows/CI/badge.svg)](https://github.com/rcore-os/zircon-rs/actions)
[![Docs](https://img.shields.io/badge/docs-alpha-blue)](https://rcore-os.github.io/zircon-rs/zircon_object/)
[![Coverage Status](https://coveralls.io/repos/github/rcore-os/zircon-rs/badge.svg?branch=master)](https://coveralls.io/github/rcore-os/zircon-rs?branch=master)

Reimplement [Zircon][zircon] microkernel in safe Rust as a userspace program!

🚧 Working In Progress

## Getting started

```sh
git clone https://github.com/rcore-os/zircon-rs
git lfs pull
cd zircon-rs
```

Prepare Alpine Linux rootfs:

```sh
make rootfs
```

Run native Linux program (Busybox):

```sh
cargo run --release -p linux-loader /bin/busybox [args]
```

Run native Zircon program (userboot):

```sh
cargo run --release -p zircon-loader prebuilt/userboot.so prebuilt/libzircon.so prebuilt/legacy-image-x64.zbi
```

To debug, set `RUST_LOG` environment variable to one of `error`, `warn`, `info`, `debug`, `trace`.

<<<<<<< HEAD

**NOTE for macOS**: Add your IDE and Terminal to `System Preference - Security & Privacy - Privacy - Developer Tools`. Otherwise it may raise an error `Operation not permitted` when performing mmap due to system policy.

=======
>>>>>>> d406e13d
## Components

### Overview

![](./docs/structure.svg)

[zircon]: https://fuchsia.googlesource.com/fuchsia/+/master/zircon/README.md
[kernel-objects]: https://github.com/PanQL/zircon/blob/master/docs/objects.md
[syscalls]: https://github.com/PanQL/zircon/blob/master/docs/syscalls.md

### Hardware Abstraction Layer

|                           | Bare Metal     | Linux / macOS |
| :------------------------ | -------------- | ------------- |
| Virtual Memory Management | Page Table     | Mmap          |
| Thread Management         | `rcore-thread` | `std::thread` |
| Exception Handling        | Interrupt      | Signal        |
<|MERGE_RESOLUTION|>--- conflicted
+++ resolved
@@ -36,12 +36,6 @@
 
 To debug, set `RUST_LOG` environment variable to one of `error`, `warn`, `info`, `debug`, `trace`.
 
-<<<<<<< HEAD
-
-**NOTE for macOS**: Add your IDE and Terminal to `System Preference - Security & Privacy - Privacy - Developer Tools`. Otherwise it may raise an error `Operation not permitted` when performing mmap due to system policy.
-
-=======
->>>>>>> d406e13d
 ## Components
 
 ### Overview
