--- conflicted
+++ resolved
@@ -17,17 +17,8 @@
 
 [dependencies]
 log = "0.4"
-<<<<<<< HEAD
 spin = "0.7"
 buddy_system_allocator = "0.7"
-rlibc-opt = { git = "https://github.com/rcore-os/rlibc-opt.git", rev = "fb1d4a9" }
-#rlibc-opt = { git = "https://github.com/rcore-os/rlibc-opt.git", branch = "master" }
-rboot = { path = "../rboot", default-features = false }
-=======
-spin = "0.5"
-rlibc = "1.0"
-buddy_system_allocator = "0.5.0"
->>>>>>> e41432e9
 kernel-hal-bare = { path = "../kernel-hal-bare" }
 lazy_static = { version = "1.4", features = ["spin_no_std" ] }
 bitmap-allocator = { git = "https://github.com/rcore-os/bitmap-allocator", rev = "03bd9909" }
@@ -39,22 +30,18 @@
 linux-loader = { path = "../linux-loader", default-features = false, optional = true }
 linux-object = { path = "../linux-object", default-features = false, optional = true }
 rcore-fs-sfs = { git = "https://github.com/rcore-os/rcore-fs", rev = "6df6cd2", optional = true }
-<<<<<<< HEAD
-#rvm = { git = "https://github.com/rcore-os/RVM", rev = "382fc60", optional = true }
+# FIX LATER
+# rvm = { git = "https://github.com/rcore-os/RVM", rev = "382fc60", optional = true }
+fatfs = { git = "https://github.com/rafalh/rust-fatfs.git", rev = "26fa79", default-features = false }
 
 [target.'cfg(target_arch = "x86_64")'.dependencies]
 x86_64 = "0.14"
-=======
-
-fatfs = { git = "https://github.com/rafalh/rust-fatfs.git", rev = "26fa79", default-features = false }
-
-[target.'cfg(target_arch = "x86_64")'.dependencies]
-x86_64 = "0.12"
 rlibc-opt = { git = "https://github.com/rcore-os/rlibc-opt.git", rev = "0ab1d1e" }
+# rlibc-opt = { git = "https://github.com/rcore-os/rlibc-opt.git", branch = "master" }
 rboot = { path = "../rboot", default-features = false }
 rvm = { git = "https://github.com/rcore-os/RVM", rev = "e91d625", optional = true }
 
 [target.'cfg(target_arch = "riscv64")'.dependencies]
+rlibc = "1.0"
 riscv = { git = "https://github.com/rcore-os/riscv", features = ["inline-asm"], rev = "0074cbc" }
-rcore-fs = { git = "https://github.com/rcore-os/rcore-fs", rev = "6df6cd2" }
->>>>>>> e41432e9
+rcore-fs = { git = "https://github.com/rcore-os/rcore-fs", rev = "6df6cd2" }