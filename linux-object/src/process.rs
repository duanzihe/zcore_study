--- conflicted
+++ resolved
@@ -19,12 +19,7 @@
 use rcore_fs::vfs::{FileSystem, INode};
 use smoltcp::socket::SocketHandle;
 use spin::{Mutex, MutexGuard};
-<<<<<<< HEAD
-// use lock::mutex::{Mutex, MutexGuard};
-
-use kernel_hal::VirtAddr;
-=======
->>>>>>> d8e4efad
+
 use zircon_object::{
     object::{KernelObject, KoID, Signal},
     signal::Futex,
