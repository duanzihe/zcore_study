--- conflicted
+++ resolved
@@ -60,16 +60,7 @@
         }
 
         // check the signal if was killed
-<<<<<<< HEAD
-        if thread
-            .inner()
-            .lock_linux()
-            .signal_mask
-            .contains(linux_object::signal::Signal::SIGRT33)
-        {
-=======
         if thread.inner().lock_linux().signal_mask.contains(linux_object::signal::Signal::SIGRT33) {
->>>>>>> a55017a9
             thread.exit_linux(-1);
             // do not break temporarily
         }
