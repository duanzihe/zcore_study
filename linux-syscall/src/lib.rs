--- conflicted
+++ resolved
@@ -349,27 +349,23 @@
             Sys::SHUTDOWN => self.sys_shutdown(a0, a1),
             Sys::BIND => self.sys_bind(a0, self.into_in_userptr(a1).unwrap(), a2),
             Sys::LISTEN => self.sys_listen(a0, a1),
-<<<<<<< HEAD
-            Sys::GETSOCKNAME => self.sys_getsockname(a0, a1.into(), a2.into()),
-            Sys::GETPEERNAME => self.sys_getpeername(a0, a1.into(), a2.into()),
-            Sys::SETSOCKOPT => self.sys_setsockopt(a0, a1, a2, a3.into(), a4),
-            Sys::GETSOCKOPT => self.sys_getsockopt(a0, a1, a2, a3.into(), a4.into()),
-=======
+
             Sys::GETSOCKNAME => self.sys_getsockname(
                 a0,
                 self.into_out_userptr(a1).unwrap(),
                 self.into_inout_userptr(a2).unwrap(),
             ),
-            Sys::GETPEERNAME => {
-                self.unimplemented("sys_getpeername(a0, a1.into(), a2.into()),", Ok(0))
-            }
+            Sys::GETPEERNAME => self.sys_getpeername(
+                a0,
+                self.into_out_userptr(a1).unwrap(),
+                self.into_inout_userptr(a2).unwrap(),
+            ),
             Sys::SETSOCKOPT => {
                 self.sys_setsockopt(a0, a1, a2, self.into_in_userptr(a3).unwrap(), a4)
             }
             Sys::GETSOCKOPT => {
-                self.unimplemented("sys_getsockopt(a0, a1, a2, a3.into(), a4.into()),", Ok(0))
-            }
->>>>>>> 25a3556e
+                self.sys_getsockopt(a0, a1, a2, self.into_in_userptr(a3).unwrap(), a4)
+            }
 
             // process
             Sys::CLONE => {
@@ -402,22 +398,22 @@
             Sys::TKILL => self.unimplemented("tkill", Ok(0)),
 
             // time
-<<<<<<< HEAD
-            Sys::NANOSLEEP => self.sys_nanosleep(a0.into()).await,
-            Sys::CLOCK_NANOSLEEP => self.sys_clock_nanosleep(a0, a1, a2.into(), a3.into()).await,
-            Sys::SETITIMER => self.unimplemented("setitimer", Ok(0)),
-            Sys::GETTIMEOFDAY => self.sys_gettimeofday(a0.into(), a1.into()),
-            Sys::CLOCK_GETTIME => self.sys_clock_gettime(a0, a1.into()),
-            Sys::CLOCK_GETRES => self.unimplemented("clock_getres", Ok(0)),
-=======
             Sys::NANOSLEEP => self.sys_nanosleep(self.into_in_userptr(a0).unwrap()).await,
+            Sys::CLOCK_NANOSLEEP => {
+                self.sys_clock_nanosleep(
+                  a0, 
+                  a1, 
+                  self.into_in_userptr(a2).unwrap(),
+                  self.into_out_userptr(a3).unwrap()
+                ).await
+            }
             Sys::SETITIMER => self.unimplemented("setitimer", Ok(0)),
             Sys::GETTIMEOFDAY => self.sys_gettimeofday(
                 self.into_out_userptr(a0).unwrap(),
                 self.into_in_userptr(a1).unwrap(),
             ),
             Sys::CLOCK_GETTIME => self.sys_clock_gettime(a0, self.into_out_userptr(a1).unwrap()),
->>>>>>> 25a3556e
+            Sys::CLOCK_GETRES => self.unimplemented("clock_getres", Ok(0)),
 
             // sem
             #[cfg(not(target_arch = "mips"))]
