//! Linux syscall implementations
//!
//! ## Example
//! The syscall is called like this in the [`zcore_loader`](../zcore_loader/index.html):
//! ```ignore
//! let num = regs.rax as u32;
//! let args = [regs.rdi, regs.rsi, regs.rdx, regs.r10, regs.r8, regs.r9];
//! let mut syscall = Syscall {
//!     thread,
//!     thread_fn,
//!     syscall_entry: kernel_hal::context::syscall_entry as usize,
//! };
//! let ret = syscall.syscall(num, args).await;
//! ```
//!

#![no_std]
#![deny(warnings, unsafe_code, missing_docs)]
#![allow(clippy::upper_case_acronyms)]

#[macro_use]
extern crate alloc;

#[macro_use]
extern crate log;

use alloc::sync::Arc;
use core::convert::TryFrom;

use kernel_hal::user::{IoVecIn, IoVecOut, UserInOutPtr, UserInPtr, UserOutPtr};
#[cfg(target_os = "none")]
use kernel_hal::vm::PagingError;
use kernel_hal::vm::PagingResult;
use kernel_hal::MMUFlags;
use linux_object::error::{LxError, SysResult};
use linux_object::fs::FileDesc;
use linux_object::process::{wait_child, wait_child_any, LinuxProcess, ProcessExt, RLimit};
use zircon_object::object::{KernelObject, KoID, Signal};
use zircon_object::task::{CurrentThread, Process, Thread, ThreadFn};
use zircon_object::{vm::VirtAddr, ZxError};

use self::consts::SyscallType as Sys;

mod consts {
    // generated from syscall.h.in
    include!(concat!(env!("OUT_DIR"), "/consts.rs"));
}
mod file;
mod ipc;
mod misc;
mod net;
mod signal;
mod task;
mod time;
mod vm;

/// The struct of Syscall which stores the information about making a syscall
pub struct Syscall<'a> {
    /// the thread making a syscall
    pub thread: &'a CurrentThread,
    /// new thread function
    pub thread_fn: ThreadFn,
    /// the entry of current syscall
    pub syscall_entry: VirtAddr,
}

impl Syscall<'_> {
    #[cfg(not(target_os = "none"))]
    fn check_pagefault(&self, _vaddr: usize, _flags: MMUFlags) -> PagingResult<()> {
        Ok(())
    }

    #[cfg(target_os = "none")]
    fn check_pagefault(&self, vaddr: usize, flags: MMUFlags) -> PagingResult<()> {
        let vmar = self.thread.proc().vmar();
        if !vmar.contains(vaddr) {
            return Err(PagingError::NoMemory);
        }

        let mut is_handle_read_pagefault = flags.contains(MMUFlags::READ);
        let mut is_handle_write_pagefault = flags.contains(MMUFlags::WRITE);

        match vmar.get_vaddr_flags(vaddr) {
            Ok(vaddr_flags) => {
                is_handle_read_pagefault &= !vaddr_flags.contains(MMUFlags::READ);
                is_handle_write_pagefault &= !vaddr_flags.contains(MMUFlags::WRITE);
            }
            Err(PagingError::NotMapped) => {
                is_handle_read_pagefault &= true;
                is_handle_write_pagefault &= true;
            }
            Err(PagingError::NoMemory) => {
                error!("check_pagefault: vaddr(0x{:x}) NoMemory", vaddr);
                return Err(PagingError::NoMemory);
            }
            Err(PagingError::AlreadyMapped) => {
                panic!("get_vaddr_flags error!!!");
            }
        }

        if is_handle_read_pagefault {
            if let Err(err) = vmar.handle_page_fault(vaddr, MMUFlags::READ) {
                panic!("into_out_userptr handle_page_fault:  {:?}", err);
            }
        }

        if is_handle_write_pagefault {
            if let Err(err) = vmar.handle_page_fault(vaddr, MMUFlags::WRITE) {
                panic!("into_out_userptr handle_page_fault:  {:?}", err);
            }
        }
        Ok(())
    }

    /// convert a usize num to in and out userptr
    pub fn into_inout_userptr<T>(&self, vaddr: usize) -> PagingResult<UserInOutPtr<T>> {
        if 0 == vaddr {
            return Ok(vaddr.into());
        }

        let access_flags = MMUFlags::READ | MMUFlags::WRITE;
        self.check_pagefault(vaddr, access_flags)?;
        Ok(vaddr.into())
    }

    /// convert a usize num to in userptr
    pub fn into_in_userptr<T>(&self, vaddr: usize) -> PagingResult<UserInPtr<T>> {
        if 0 == vaddr {
            return Ok(vaddr.into());
        }

        self.check_pagefault(vaddr, MMUFlags::READ)?;
        Ok(vaddr.into())
    }

    /// convert a usize num to out userptr
    pub fn into_out_userptr<T>(&self, vaddr: usize) -> PagingResult<UserOutPtr<T>> {
        if 0 == vaddr {
            return Ok(vaddr.into());
        }

        self.check_pagefault(vaddr, MMUFlags::WRITE)?;
        Ok(vaddr.into())
    }

    /// syscall entry function
    pub async fn syscall(&mut self, num: u32, args: [usize; 6]) -> isize {
        trace!(
            "pid: {} syscall: num={}, args={:x?}",
            self.zircon_process().id(),
            num,
            args
        );
        let sys_type = match Sys::try_from(num) {
            Ok(t) => t,
            Err(_) => {
                error!("invalid syscall number: {}", num);
                return LxError::EINVAL as _;
            }
        };
        let [a0, a1, a2, a3, a4, a5] = args;
        let ret = match sys_type {
            Sys::READ => {
                self.sys_read(a0.into(), self.into_out_userptr(a1).unwrap(), a2)
                    .await
            }
            Sys::WRITE => self.sys_write(a0.into(), self.into_in_userptr(a1).unwrap(), a2),
            Sys::OPENAT => self.sys_openat(a0.into(), self.into_in_userptr(a1).unwrap(), a2, a3),
            Sys::CLOSE => self.sys_close(a0.into()),
            Sys::FSTAT => self.sys_fstat(a0.into(), self.into_out_userptr(a1).unwrap()),
            Sys::NEWFSTATAT => self.sys_fstatat(
                a0.into(),
                self.into_in_userptr(a1).unwrap(),
                self.into_out_userptr(a2).unwrap(),
                a3,
            ),
            Sys::LSEEK => self.sys_lseek(a0.into(), a1 as i64, a2 as u8),
            Sys::IOCTL => self.sys_ioctl(a0.into(), a1, a2, a3, a4),
            Sys::PREAD64 => {
                self.sys_pread(a0.into(), self.into_out_userptr(a1).unwrap(), a2, a3 as _)
                    .await
            }
            Sys::PWRITE64 => {
                self.sys_pwrite(a0.into(), self.into_in_userptr(a1).unwrap(), a2, a3 as _)
            }
            Sys::READV => {
                self.sys_readv(a0.into(), self.into_in_userptr(a1).unwrap(), a2)
                    .await
            }
            Sys::WRITEV => self.sys_writev(a0.into(), self.into_in_userptr(a1).unwrap(), a2),
            Sys::SENDFILE => {
                self.sys_sendfile(
                    a0.into(),
                    a1.into(),
                    self.into_inout_userptr(a2).unwrap(),
                    a3,
                )
                .await
            }
            Sys::FCNTL => self.sys_fcntl(a0.into(), a1, a2),
            Sys::FLOCK => self.sys_flock(a0.into(), a1),
            Sys::FSYNC => self.sys_fsync(a0.into()),
            Sys::FDATASYNC => self.sys_fdatasync(a0.into()),
            Sys::TRUNCATE => self.sys_truncate(self.into_in_userptr(a0).unwrap(), a1),
            Sys::FTRUNCATE => self.sys_ftruncate(a0.into(), a1),
            Sys::GETDENTS64 => {
                self.sys_getdents64(a0.into(), self.into_out_userptr(a1).unwrap(), a2)
            }
            Sys::GETCWD => self.sys_getcwd(self.into_out_userptr(a0).unwrap(), a1),
            Sys::CHDIR => self.sys_chdir(self.into_in_userptr(a0).unwrap()),
            Sys::RENAMEAT => self.sys_renameat(
                a0.into(),
                self.into_in_userptr(a1).unwrap(),
                a2.into(),
                self.into_in_userptr(a3).unwrap(),
            ),
            Sys::MKDIRAT => self.sys_mkdirat(a0.into(), self.into_in_userptr(a1).unwrap(), a2),
            Sys::LINKAT => self.sys_linkat(
                a0.into(),
                self.into_in_userptr(a1).unwrap(),
                a2.into(),
                self.into_in_userptr(a3).unwrap(),
                a4,
            ),
            Sys::UNLINKAT => self.sys_unlinkat(a0.into(), self.into_in_userptr(a1).unwrap(), a2),
            Sys::SYMLINKAT => self.unimplemented("symlinkat", Err(LxError::EACCES)),
            Sys::READLINKAT => self.sys_readlinkat(
                a0.into(),
                self.into_in_userptr(a1).unwrap(),
                self.into_out_userptr(a2).unwrap(),
                a3,
            ),
            Sys::FCHMOD => self.unimplemented("fchmod", Ok(0)),
            Sys::FCHMODAT => self.unimplemented("fchmodat", Ok(0)),
            Sys::FCHOWN => self.unimplemented("fchown", Ok(0)),
            Sys::FCHOWNAT => self.unimplemented("fchownat", Ok(0)),
            Sys::FACCESSAT => {
                self.sys_faccessat(a0.into(), self.into_in_userptr(a1).unwrap(), a2, a3)
            }
            Sys::DUP => self.sys_dup(a0.into()),
            Sys::DUP3 => self.sys_dup2(a0.into(), a1.into()), // TODO: handle `flags`
            Sys::PIPE2 => self.sys_pipe2(a0.into(), a1),      // TODO: handle `flags`
            Sys::UTIMENSAT => {
                self.sys_utimensat(a0.into(), self.into_in_userptr(a1).unwrap(), a2.into(), a3)
            }
            Sys::COPY_FILE_RANGE => {
                self.sys_copy_file_range(
                    a0.into(),
                    self.into_inout_userptr(a1).unwrap(),
                    a2.into(),
                    self.into_inout_userptr(a3).unwrap(),
                    a4,
                    a5,
                )
                .await
            }

            // io multiplexing
            Sys::PSELECT6 => {
                self.sys_pselect6(
                    a0,
                    self.into_inout_userptr(a1).unwrap(),
                    self.into_inout_userptr(a2).unwrap(),
                    self.into_inout_userptr(a3).unwrap(),
                    self.into_in_userptr(a4).unwrap(),
                    a5,
                )
                .await
            }
            Sys::PPOLL => {
                self.sys_ppoll(
                    self.into_inout_userptr(a0).unwrap(),
                    a1,
                    self.into_in_userptr(a2).unwrap(),
                )
                .await
            } // ignore sigmask
            //            Sys::EPOLL_CREATE1 => self.sys_epoll_create1(a0),
            //            Sys::EPOLL_CTL => self.sys_epoll_ctl(a0, a1, a2, a3.into()),
            //            Sys::EPOLL_PWAIT => self.sys_epoll_pwait(a0, a1.into(), a2, a3, a4),
            //            Sys::EVENTFD2 => self.unimplemented("eventfd2", Err(LxError::EACCES)),

            //            Sys::SOCKETPAIR => self.unimplemented("socketpair", Err(LxError::EACCES)),
            // file system
            Sys::STATFS => self.unimplemented("statfs", Err(LxError::EACCES)),
            Sys::FSTATFS => self.unimplemented("fstatfs", Err(LxError::EACCES)),
            Sys::SYNC => self.sys_sync(),
            Sys::MOUNT => self.unimplemented("mount", Err(LxError::EACCES)),
            Sys::UMOUNT2 => self.unimplemented("umount2", Err(LxError::EACCES)),

            // memory
            Sys::BRK => self.unimplemented("brk", Err(LxError::ENOMEM)),
            Sys::MMAP => self.sys_mmap(a0, a1, a2, a3, a4.into(), a5 as _).await,
            Sys::MPROTECT => self.sys_mprotect(a0, a1, a2),
            Sys::MUNMAP => self.sys_munmap(a0, a1),
            Sys::MADVISE => self.unimplemented("madvise", Ok(0)),

            // signal
            Sys::RT_SIGACTION => self.sys_rt_sigaction(
                a0,
                self.into_in_userptr(a1).unwrap(),
                self.into_out_userptr(a2).unwrap(),
                a3,
            ),
            Sys::RT_SIGPROCMASK => self.sys_rt_sigprocmask(
                a0 as _,
                self.into_in_userptr(a1).unwrap(),
                self.into_out_userptr(a2).unwrap(),
                a3,
            ),
            Sys::RT_SIGRETURN => self.sys_rt_sigreturn(),
            Sys::SIGALTSTACK => self.sys_sigaltstack(
                self.into_in_userptr(a0).unwrap(),
                self.into_out_userptr(a1).unwrap(),
            ),
            Sys::KILL => self.sys_kill(a0 as isize, a1),

            // schedule
            Sys::SCHED_YIELD => self.unimplemented("yield", Ok(0)),
            Sys::SCHED_GETAFFINITY => self.unimplemented("sched_getaffinity", Ok(0)),

            // socket
            Sys::SOCKET => self.sys_socket(a0, a1, a2),
            Sys::CONNECT => self.sys_connect(a0, a1.into(), a2).await,
            Sys::ACCEPT => {
                self.sys_accept(
                    a0,
                    self.into_out_userptr(a1).unwrap(),
                    self.into_inout_userptr(a2).unwrap(),
                )
                .await
            }
            //            Sys::ACCEPT4 => self.sys_accept(a0, a1.into(), a2.into()), // use accept for accept4
            Sys::SENDTO => self.sys_sendto(
                a0,
                self.into_in_userptr(a1).unwrap(),
                a2,
                a3,
                self.into_in_userptr(a4).unwrap(),
                a5,
            ),
            Sys::RECVFROM => {
                self.sys_recvfrom(a0, a1.into(), a2, a3, a4.into(), a5.into())
                    .await
            }
            Sys::SENDMSG => self.unimplemented("sys_sendmsg(),", Ok(0)),
            Sys::RECVMSG => self.unimplemented("sys_recvmsg(a0, a1.into(), a2),", Ok(0)),
            Sys::SHUTDOWN => self.sys_shutdown(a0, a1),
            Sys::BIND => self.sys_bind(a0, self.into_in_userptr(a1).unwrap(), a2),
            Sys::LISTEN => self.sys_listen(a0, a1),
            Sys::GETSOCKNAME => self.sys_getsockname(
                a0,
                self.into_out_userptr(a1).unwrap(),
                self.into_inout_userptr(a2).unwrap(),
            ),
            Sys::GETPEERNAME => {
                self.unimplemented("sys_getpeername(a0, a1.into(), a2.into()),", Ok(0))
            }
            Sys::SETSOCKOPT => {
                self.sys_setsockopt(a0, a1, a2, self.into_in_userptr(a3).unwrap(), a4)
            }
            Sys::GETSOCKOPT => {
                self.unimplemented("sys_getsockopt(a0, a1, a2, a3.into(), a4.into()),", Ok(0))
            }

            // process
            Sys::EXECVE => self.sys_execve(
                self.into_in_userptr(a0).unwrap(),
                self.into_in_userptr(a1).unwrap(),
                self.into_in_userptr(a2).unwrap(),
            ),
            Sys::EXIT => self.sys_exit(a0 as _),
            Sys::EXIT_GROUP => self.sys_exit_group(a0 as _),
            Sys::WAIT4 => {
                self.sys_wait4(a0 as _, self.into_out_userptr(a1).unwrap(), a2 as _)
                    .await
            }
            Sys::SET_TID_ADDRESS => self.sys_set_tid_address(self.into_out_userptr(a0).unwrap()),
            Sys::FUTEX => self.sys_futex(a0, a1 as _, a2 as _, a3, a4, a5 as _).await,
            Sys::GET_ROBUST_LIST => self.sys_get_robust_list(
                a0 as _,
                self.into_out_userptr(a1).unwrap(),
                self.into_out_userptr(a2).unwrap(),
            ),
            Sys::SET_ROBUST_LIST => {
                self.sys_set_robust_list(self.into_in_userptr(a0).unwrap(), a1 as _)
            }
            Sys::TKILL => self.sys_tkill(a0, a1),
            Sys::TGKILL => self.sys_tgkill(a0, a1, a2),

            // time
            Sys::NANOSLEEP => self.sys_nanosleep(self.into_in_userptr(a0).unwrap()).await,
            Sys::SETITIMER => self.unimplemented("setitimer", Ok(0)),
            Sys::GETTIMEOFDAY => self.sys_gettimeofday(
                self.into_out_userptr(a0).unwrap(),
                self.into_in_userptr(a1).unwrap(),
            ),
            Sys::CLOCK_GETTIME => self.sys_clock_gettime(a0, self.into_out_userptr(a1).unwrap()),

            // sem
            #[cfg(not(target_arch = "mips"))]
            Sys::SEMGET => self.sys_semget(a0, a1, a2),
            #[cfg(not(target_arch = "mips"))]
            Sys::SEMOP => {
                self.sys_semop(a0, self.into_in_userptr(a1).unwrap(), a2)
                    .await
            }
            #[cfg(not(target_arch = "mips"))]
            Sys::SEMCTL => self.sys_semctl(a0, a1, a2, a3),

            // shm
            #[cfg(not(target_arch = "mips"))]
            Sys::SHMGET => self.sys_shmget(a0, a1, a2),
            #[cfg(not(target_arch = "mips"))]
            Sys::SHMAT => self.sys_shmat(a0, a1, a2),
            #[cfg(not(target_arch = "mips"))]
            Sys::SHMDT => self.sys_shmdt(a0, a1, a2),
            #[cfg(not(target_arch = "mips"))]
            Sys::SHMCTL => self.sys_shmctl(a0, a1, a2),

            // system
            Sys::GETPID => self.sys_getpid(),
            Sys::GETTID => self.sys_gettid(),
            Sys::UNAME => self.sys_uname(self.into_out_userptr(a0).unwrap()),
            Sys::UMASK => self.unimplemented("umask", Ok(0o777)),
            //            Sys::GETRLIMIT => self.sys_getrlimit(),
            //            Sys::SETRLIMIT => self.sys_setrlimit(),
            Sys::GETRUSAGE => self.sys_getrusage(a0, self.into_out_userptr(a1).unwrap()),
            Sys::SYSINFO => self.sys_sysinfo(self.into_out_userptr(a0).unwrap()),
            Sys::TIMES => self.sys_times(self.into_out_userptr(a0).unwrap()),
            Sys::GETUID => self.unimplemented("getuid", Ok(0)),
            Sys::GETGID => self.unimplemented("getgid", Ok(0)),
            Sys::SETUID => self.unimplemented("setuid", Ok(0)),
            Sys::GETEUID => self.unimplemented("geteuid", Ok(0)),
            Sys::GETEGID => self.unimplemented("getegid", Ok(0)),
            Sys::SETPGID => self.unimplemented("setpgid", Ok(0)),
            Sys::GETPPID => self.sys_getppid(),
            Sys::SETSID => self.unimplemented("setsid", Ok(0)),
            Sys::GETPGID => self.unimplemented("getpgid", Ok(0)),
            Sys::GETGROUPS => self.unimplemented("getgroups", Ok(0)),
            Sys::SETGROUPS => self.unimplemented("setgroups", Ok(0)),
            //            Sys::SETPRIORITY => self.sys_set_priority(a0),
            Sys::PRCTL => self.unimplemented("prctl", Ok(0)),
            Sys::MEMBARRIER => self.unimplemented("membarrier", Ok(0)),
            Sys::PRLIMIT64 => self.sys_prlimit64(
                a0,
                a1,
                self.into_in_userptr(a2).unwrap(),
                self.into_out_userptr(a3).unwrap(),
            ),
            //            Sys::REBOOT => self.sys_reboot(a0 as u32, a1 as u32, a2 as u32, a3.into()),
            Sys::GETRANDOM => {
                self.sys_getrandom(self.into_out_userptr(a0).unwrap(), a1 as usize, a2 as u32)
            }
            Sys::RT_SIGQUEUEINFO => self.unimplemented("rt_sigqueueinfo", Ok(0)),

            // kernel module
            //            Sys::INIT_MODULE => self.sys_init_module(a0.into(), a1 as usize, a2.into()),
            Sys::FINIT_MODULE => self.unimplemented("finit_module", Err(LxError::ENOSYS)),
            //            Sys::DELETE_MODULE => self.sys_delete_module(a0.into(), a1 as u32),
            #[cfg(target_arch = "x86_64")]
            _ => self.x86_64_syscall(sys_type, args).await,
            #[cfg(target_arch = "riscv64")]
            _ => self.riscv64_syscall(sys_type, args).await,
        };
        info!("<= {:?}", ret);
        match ret {
            Ok(value) => value as isize,
            Err(err) => -(err as isize),
        }
    }

    #[cfg(target_arch = "x86_64")]
    /// syscall specified for x86_64
    async fn x86_64_syscall(&mut self, sys_type: Sys, args: [usize; 6]) -> SysResult {
        let [a0, a1, a2, a3, a4, _a5] = args;
        match sys_type {
            Sys::OPEN => self.sys_open(self.into_in_userptr(a0).unwrap(), a1, a2),
            Sys::STAT => self.sys_stat(
                self.into_in_userptr(a0).unwrap(),
                self.into_out_userptr(a1).unwrap(),
            ),
            Sys::LSTAT => self.sys_lstat(
                self.into_in_userptr(a0).unwrap(),
                self.into_out_userptr(a1).unwrap(),
            ),
            Sys::POLL => {
                self.sys_poll(self.into_inout_userptr(a0).unwrap(), a1, a2 as _)
                    .await
            }
            Sys::ACCESS => self.sys_access(self.into_in_userptr(a0).unwrap(), a1),
            Sys::PIPE => self.sys_pipe(self.into_out_userptr(a0).unwrap()),
            Sys::SELECT => {
                self.sys_select(
                    a0,
                    self.into_inout_userptr(a1).unwrap(),
                    self.into_inout_userptr(a2).unwrap(),
                    self.into_inout_userptr(a3).unwrap(),
                    self.into_in_userptr(a4).unwrap(),
                )
                .await
            }
            Sys::DUP2 => self.sys_dup2(a0.into(), a1.into()),
            //            Sys::ALARM => self.unimplemented("alarm", Ok(0)),
            Sys::FORK => self.sys_fork(),
            Sys::VFORK => self.sys_vfork().await,
            Sys::RENAME => self.sys_rename(
                self.into_in_userptr(a0).unwrap(),
                self.into_in_userptr(a1).unwrap(),
            ),
            Sys::MKDIR => self.sys_mkdir(self.into_in_userptr(a0).unwrap(), a1),
            Sys::RMDIR => self.sys_rmdir(self.into_in_userptr(a0).unwrap()),
            Sys::LINK => self.sys_link(
                self.into_in_userptr(a0).unwrap(),
                self.into_in_userptr(a1).unwrap(),
            ),
            Sys::UNLINK => self.sys_unlink(self.into_in_userptr(a0).unwrap()),
            Sys::READLINK => self.sys_readlink(
                self.into_in_userptr(a0).unwrap(),
                self.into_out_userptr(a1).unwrap(),
                a2,
            ),
            Sys::CHMOD => self.unimplemented("chmod", Ok(0)),
            Sys::CHOWN => self.unimplemented("chown", Ok(0)),
            Sys::ARCH_PRCTL => self.sys_arch_prctl(a0 as _, a1),
            Sys::TIME => self.sys_time(self.into_out_userptr(a0).unwrap()),
            Sys::CLONE => self.sys_clone(a0, a1, a2.into(), a4, a3.into()),
            //            Sys::EPOLL_CREATE => self.sys_epoll_create(a0),
            //            Sys::EPOLL_WAIT => self.sys_epoll_wait(a0, a1.into(), a2, a3),
            Sys::CLONE => self.sys_clone(a0, a1, a2.into(), a4, a3.into()),
            _ => self.unknown_syscall(sys_type),
        }
    }

    #[cfg(target_arch = "riscv64")]
    async fn riscv64_syscall(&mut self, sys_type: Sys, args: [usize; 6]) -> SysResult {
<<<<<<< HEAD
=======
        debug!("riscv64_syscall: {:?}, {:?}", sys_type, args);
>>>>>>> c1e5bc08
        let [a0, a1, a2, a3, a4, _a5] = args;
        match sys_type {
            //Sys::OPEN => self.sys_open(a0.into(), a1, a2),
            Sys::CLONE => self.sys_clone(a0, a1, a2.into(), a3, a4.into()),
            _ => self.unknown_syscall(sys_type),
        }
    }

    /// unkown syscalls, currently is similar to unimplemented syscalls but emit an error
    fn unknown_syscall(&mut self, sys_type: Sys) -> SysResult {
        error!("unknown syscall: {:?}. exit...", sys_type);
        let proc = self.zircon_process();
        proc.exit(-1);
        Err(LxError::ENOSYS)
    }

    /// unimplemented syscalls
    fn unimplemented(&self, name: &str, ret: SysResult) -> SysResult {
        warn!("{}: unimplemented", name);
        ret
    }

    /// get zircon process
    fn zircon_process(&self) -> &Arc<Process> {
        self.thread.proc()
    }

    /// get linux process
    fn linux_process(&self) -> &LinuxProcess {
        self.zircon_process().linux()
    }
}<|MERGE_RESOLUTION|>--- conflicted
+++ resolved
@@ -534,10 +534,6 @@
 
     #[cfg(target_arch = "riscv64")]
     async fn riscv64_syscall(&mut self, sys_type: Sys, args: [usize; 6]) -> SysResult {
-<<<<<<< HEAD
-=======
-        debug!("riscv64_syscall: {:?}, {:?}", sys_type, args);
->>>>>>> c1e5bc08
         let [a0, a1, a2, a3, a4, _a5] = args;
         match sys_type {
             //Sys::OPEN => self.sys_open(a0.into(), a1, a2),
