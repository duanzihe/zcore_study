use {
    super::{exception::*, job::Job, job_policy::*, thread::Thread, *},
    crate::{object::*, signal::Futex, vm::*},
    alloc::{boxed::Box, sync::Arc, vec::Vec},
    core::{any::Any, sync::atomic::AtomicI32},
    futures::channel::oneshot::{self, Receiver, Sender},
    hashbrown::HashMap,
    spin::Mutex,
};

/// Process abstraction
///
/// ## SYNOPSIS
///
/// A zircon process is an instance of a program in the traditional
/// sense: a set of instructions which will be executed by one or more
/// threads, along with a collection of resources.
///
/// ## DESCRIPTION
///
/// The process object is a container of the following resources:
///
/// + [Handles](crate::object::Handle)
/// + [Virtual Memory Address Regions](crate::vm::VmAddressRegion)
/// + [Threads](crate::task::Thread)
///
/// In general, it is associated with code which it is executing until it is
/// forcefully terminated or the program exits.
///
/// Processes are owned by [jobs](job.html) and allow an application that is
/// composed by more than one process to be treated as a single entity, from the
/// perspective of resource and permission limits, as well as lifetime control.
///
/// ### Lifetime
/// A process is created via [`Process::create()`] and its execution begins with
/// [`Process::start()`].
///
/// The process stops execution when:
/// - the last thread is terminated or exits
/// - the process calls [`Process::exit()`]
/// - the parent job terminates the process
/// - the parent job is destroyed
///
/// The call to [`Process::start()`] cannot be issued twice. New threads cannot
/// be added to a process that was started and then its last thread has exited.
///
/// [`Process::create()`]: Process::create
/// [`Process::start()`]: Process::start
/// [`Process::exit()`]: Process::exit
#[allow(dead_code)]
pub struct Process {
    base: KObjectBase,
    _counter: CountHelper,
    job: Arc<Job>,
    policy: JobPolicy,
    vmar: Arc<VmAddressRegion>,
    ext: Box<dyn Any + Send + Sync>,
    exceptionate: Arc<Exceptionate>,
    inner: Mutex<ProcessInner>,
}

impl_kobject!(Process
    fn get_child(&self, id: KoID) -> ZxResult<Arc<dyn KernelObject>> {
        let inner = self.inner.lock();
        let thread = inner.threads.iter().find(|o| o.id() == id).ok_or(ZxError::NOT_FOUND)?;
        Ok(thread.clone())
    }
    fn related_koid(&self) -> KoID {
        self.job.id()
    }
);
define_count_helper!(Process);

#[derive(Default)]
struct ProcessInner {
    status: Status,
    max_handle_id: u32,
    handles: HashMap<HandleValue, (Handle, Vec<Sender<()>>)>,
    futexes: HashMap<usize, Arc<Futex>>,
    threads: Vec<Arc<Thread>>,

    // special info
    debug_addr: usize,
    dyn_break_on_load: usize,
    critical_to_job: Option<(Arc<Job>, bool)>,
}

#[derive(Debug, Copy, Clone, Eq, PartialEq)]
pub enum Status {
    Init,
    Running,
    Exited(i64),
}

impl Default for Status {
    fn default() -> Self {
        Status::Init
    }
}

impl Process {
    /// Create a new process in the `job`.
    pub fn create(job: &Arc<Job>, name: &str, _options: u32) -> ZxResult<Arc<Self>> {
        Self::create_with_ext(job, name, ())
    }

    /// Create a new process with extension info.
    pub fn create_with_ext(
        job: &Arc<Job>,
        name: &str,
        ext: impl Any + Send + Sync,
    ) -> ZxResult<Arc<Self>> {
        // TODO: _options -> options
        let proc = Arc::new(Process {
            base: KObjectBase::with_name(name),
            _counter: CountHelper::new(),
            job: job.clone(),
            policy: job.policy(),
            vmar: VmAddressRegion::new_root(),
            ext: Box::new(ext),
            exceptionate: Exceptionate::new(ExceptionChannelType::Process),
            inner: Mutex::new(ProcessInner::default()),
        });
        job.add_process(proc.clone());
        Ok(proc)
    }

    /// Start the first `thread` in the process.
    ///
    /// This causes a thread to begin execution at the program
    /// counter specified by `entry` and with the stack pointer set to `stack`.
    /// The arguments `arg1` and `arg2` are arranged to be in the architecture
    /// specific registers used for the first two arguments of a function call
    /// before the thread is started. All other registers are zero upon start.
    pub fn start(
        &self,
        thread: &Arc<Thread>,
        entry: usize,
        stack: usize,
        arg1: Option<Handle>,
        arg2: usize,
        spawn_fn: fn(thread: Arc<Thread>),
    ) -> ZxResult {
        let handle_value;
        {
            let mut inner = self.inner.lock();
            if !inner.contains_thread(thread) {
                return Err(ZxError::ACCESS_DENIED);
            }
            if inner.status != Status::Init {
                return Err(ZxError::BAD_STATE);
            }
            inner.status = Status::Running;
            handle_value = arg1.map_or(INVALID_HANDLE, |handle| inner.add_handle(handle));
        }
        match thread.start(entry, stack, handle_value as usize, arg2, spawn_fn) {
            Ok(_) => Ok(()),
            Err(err) => {
                let mut inner = self.inner.lock();
                if handle_value != INVALID_HANDLE {
                    inner.remove_handle(handle_value).ok();
                }
                Err(err)
            }
        }
    }

    /// Exit current process with `retcode`.
    pub fn exit(&self, retcode: i64) {
        let mut inner = self.inner.lock();
        inner.status = Status::Exited(retcode);
        // TODO: exit all threads
        self.base.signal_set(Signal::PROCESS_TERMINATED);
        for thread in inner.threads.iter() {
            thread.kill();
        }
        inner.threads.clear();
        inner.handles.clear();

<<<<<<< HEAD
        self.job.process_exit(self.base.id);
=======
>>>>>>> d2091aef
        // If we are critical to a job, we need to take action.
        if let Some((_job, retcode_nonzero)) = &inner.critical_to_job {
            if !retcode_nonzero || retcode != 0 {
                unimplemented!("kill the job")
            }
        }
    }

    /// Check whether `condition` is allowed in the parent job's policy.
    pub fn check_policy(&self, condition: PolicyCondition) -> ZxResult {
        match self
            .policy
            .get_action(condition)
            .unwrap_or(PolicyAction::Allow)
        {
            PolicyAction::Allow => Ok(()),
            PolicyAction::Deny => Err(ZxError::ACCESS_DENIED),
            _ => unimplemented!(),
        }
    }

    /// Set a process as critical to the job.
    ///
    /// When process terminates, job will be terminated as if `task_kill()` was
    /// called on it. The return code used will be `ZX_TASK_RETCODE_CRITICAL_PROCESS_KILL`.
    ///
    /// The job specified must be the parent of process, or an ancestor.
    ///
    /// If `retcode_nonzero` is true, then job will only be terminated if process
    /// has a non-zero return code.
<<<<<<< HEAD
    pub fn set_critical_at_job(&self, critical_to_job: &Arc<Job>, retcode_nonzero: bool) -> ZxResult {
=======
    pub fn set_critical_at_job(
        &self,
        critical_to_job: &Arc<Job>,
        retcode_nonzero: bool,
    ) -> ZxResult {
>>>>>>> d2091aef
        let mut inner = self.inner.lock();
        if inner.critical_to_job.is_some() {
            return Err(ZxError::ALREADY_BOUND);
        }

        let mut job = self.job.clone();
        loop {
            if job.id() == critical_to_job.id() {
                inner.critical_to_job = Some((job, retcode_nonzero));
                return Ok(());
            }
            if let Some(p) = job.parent() {
                job = p;
            } else {
                break;
            }
        }
        Err(ZxError::INVALID_ARGS)
    }

    /// Get process status.
    pub fn status(&self) -> Status {
        self.inner.lock().status
    }

    /// Get the extension.
    pub fn ext(&self) -> &Box<dyn Any + Send + Sync> {
        &self.ext
    }

    /// Get the `VmAddressRegion` of the process.
    pub fn vmar(&self) -> Arc<VmAddressRegion> {
        self.vmar.clone()
    }

    /// Get the job of the process.
    pub fn job(&self) -> Arc<Job> {
        self.job.clone()
    }

    /// Add a handle to the process
    pub fn add_handle(&self, handle: Handle) -> HandleValue {
        self.inner.lock().add_handle(handle)
    }

    /// Add all handles to the process
    pub fn add_handles(&self, handles: Vec<Handle>) -> Vec<HandleValue> {
        let mut inner = self.inner.lock();
        handles.into_iter().map(|h| inner.add_handle(h)).collect()
    }

    /// Remove a handle from the process
    pub fn remove_handle(&self, handle_value: HandleValue) -> ZxResult<Handle> {
        self.inner.lock().remove_handle(handle_value)
    }

    /// Remove all handles from the process.
    ///
    /// If one or more error happens, return one of them.
    /// All handles are discarded on success or failure.
    pub fn remove_handles(&self, handle_values: &[HandleValue]) -> ZxResult<Vec<Handle>> {
        let mut inner = self.inner.lock();
        handle_values
            .iter()
            .map(|h| inner.remove_handle(*h))
            .collect()
    }

    pub fn remove_object<T: KernelObject>(&self, handle_value: HandleValue) -> ZxResult<Arc<T>> {
        let handle = self.remove_handle(handle_value)?;
        let object = handle
            .object
            .downcast_arc::<T>()
            .map_err(|_| ZxError::WRONG_TYPE)?;
        Ok(object)
    }

    /// Get a handle from the process
    fn get_handle(&self, handle_value: HandleValue) -> ZxResult<Handle> {
        self.inner.lock().get_handle(handle_value)
    }

    /// Get a futex from the process
    pub fn get_futex(&self, addr: &'static AtomicI32) -> Arc<Futex> {
        let mut inner = self.inner.lock();
        inner
            .futexes
            .entry(addr as *const AtomicI32 as usize)
            .or_insert_with(|| Futex::new(addr))
            .clone()
    }

    /// Duplicate a handle with new `rights`, return the new handle value.
    ///
    /// The handle must have `Rights::DUPLICATE`.
    /// To duplicate the handle with the same rights use `Rights::SAME_RIGHTS`.
    /// If different rights are desired they must be strictly lesser than of the source handle,
    /// or an `ZxError::ACCESS_DENIED` will be raised.
    pub fn dup_handle_operating_rights(
        &self,
        handle_value: HandleValue,
        operation: impl FnOnce(Rights) -> ZxResult<Rights>,
    ) -> ZxResult<HandleValue> {
        let mut inner = self.inner.lock();
        let mut handle = match inner.handles.get(&handle_value) {
            Some((h, _)) => h.clone(),
            None => return Err(ZxError::BAD_HANDLE),
        };
        handle.rights = operation(handle.rights)?;
        let new_handle_value = inner.add_handle(handle);
        Ok(new_handle_value)
    }

    /// Get the kernel object corresponding to this `handle_value`,
    /// after checking that this handle has the `desired_rights`.
    pub fn get_object_with_rights<T: KernelObject>(
        &self,
        handle_value: HandleValue,
        desired_rights: Rights,
    ) -> ZxResult<Arc<T>> {
        let handle = self.get_handle(handle_value)?;
        // check type before rights
        let object = handle
            .object
            .downcast_arc::<T>()
            .map_err(|_| ZxError::WRONG_TYPE)?;
        if !handle.rights.contains(desired_rights) {
            return Err(ZxError::ACCESS_DENIED);
        }
        Ok(object)
    }

    pub fn get_object_and_rights<T: KernelObject>(
        &self,
        handle_value: HandleValue,
    ) -> ZxResult<(Arc<T>, Rights)> {
        let handle = self.get_handle(handle_value)?;
        // check type before rights
        let object = handle
            .object
            .downcast_arc::<T>()
            .map_err(|_| ZxError::WRONG_TYPE)?;
        Ok((object, handle.rights))
    }

    pub fn get_dyn_object_with_rights(
        &self,
        handle_value: HandleValue,
        desired_rights: Rights,
    ) -> ZxResult<Arc<dyn KernelObject>> {
        let handle = self.get_handle(handle_value)?;
        // check type before rights
        if !handle.rights.contains(desired_rights) {
            return Err(ZxError::ACCESS_DENIED);
        }
        Ok(handle.object)
    }

    pub fn get_dyn_object_and_rights(
        &self,
        handle_value: HandleValue,
    ) -> ZxResult<(Arc<dyn KernelObject>, Rights)> {
        let handle = self.get_handle(handle_value)?;
        Ok((handle.object, handle.rights))
    }

    /// Get the kernel object corresponding to this `handle_value`
    pub fn get_object<T: KernelObject>(&self, handle_value: HandleValue) -> ZxResult<Arc<T>> {
        let handle = self.get_handle(handle_value)?;
        let object = handle
            .object
            .downcast_arc::<T>()
            .map_err(|_| ZxError::WRONG_TYPE)?;
        Ok(object)
    }

    pub fn get_handle_info(&self, handle_value: HandleValue) -> ZxResult<HandleBasicInfo> {
        let handle = self.get_handle(handle_value)?;
        Ok(handle.get_info())
    }

    /// Add a thread to the process.
    pub(super) fn add_thread(&self, thread: Arc<Thread>) {
        let mut inner = self.inner.lock();
        if let Status::Exited(_) = inner.status {
            panic!("can not add thread to exited process");
        }
        inner.threads.push(thread);
    }

    /// Remove a thread to from process.
    ///
    /// If no more threads left, exit the process.
    pub(super) fn remove_thread(&self, tid: KoID) {
        let mut inner = self.inner.lock();
        let idx = inner.threads.iter().position(|t| t.id() == tid).unwrap();
        inner.threads.remove(idx);
        if inner.threads.is_empty() {
            drop(inner);
            self.exit(0);
        }
    }

    pub fn get_info(&self) -> ProcessInfo {
        let mut info = ProcessInfo::default();
        // TODO correct debugger_attached setting
        info.debugger_attached = false;
        match self.inner.lock().status {
            Status::Init => {
                info.started = false;
                info.has_exited = false;
            }
            Status::Running => {
                info.started = true;
                info.has_exited = false;
            }
            Status::Exited(ret) => {
                info.return_code = ret;
                info.has_exited = true;
                info.started = false;
            }
        }
        info
    }

    pub fn set_debug_addr(&self, addr: usize) {
        self.inner.lock().debug_addr = addr;
    }

    pub fn get_debug_addr(&self) -> usize {
        self.inner.lock().debug_addr
    }

    pub fn set_dyn_break_on_load(&self, addr: usize) {
        self.inner.lock().dyn_break_on_load = addr;
    }

    pub fn get_dyn_break_on_load(&self) -> usize {
        self.inner.lock().dyn_break_on_load
    }

    pub fn get_cancel_token(&self, handle_value: HandleValue) -> ZxResult<Receiver<()>> {
        self.inner.lock().get_cancel_token(handle_value)
    }

    pub fn get_exceptionate(&self) -> Arc<Exceptionate> {
        self.exceptionate.clone()
    }

    /// Get KoIDs of Threads.
    pub fn thread_ids(&self) -> Vec<KoID> {
        self.inner.lock().threads.iter().map(|t| t.id()).collect()
    }
}

impl Task for Process {
    fn kill(&self) {
        let retcode = -1024;
        self.exit(retcode);
    }

    fn suspend(&self) {
        let inner = self.inner.lock();
        for thread in inner.threads.iter() {
            thread.suspend();
        }
    }

    fn resume(&self) {
        let inner = self.inner.lock();
        for thread in inner.threads.iter() {
            thread.resume();
        }
    }

    fn create_exception_channel(&mut self, _options: u32) -> ZxResult<Channel> {
        unimplemented!();
    }

    fn resume_from_exception(&mut self, _port: &Port, _options: u32) -> ZxResult {
        unimplemented!();
    }
}

impl ProcessInner {
    /// Add a handle to the process
    fn add_handle(&mut self, handle: Handle) -> HandleValue {
        // FIXME: handle value from ptr
        let key = (self.max_handle_id << 2) | 0x3u32;
        info!("add handle: {:#x}, {:?}", key, handle.object);
        self.max_handle_id += 1;
        self.handles.insert(key, (handle, Vec::new()));
        key
    }

    /// Whether `thread` is in this process.
    fn contains_thread(&self, thread: &Arc<Thread>) -> bool {
        self.threads.iter().any(|t| Arc::ptr_eq(t, thread))
    }

    fn remove_handle(&mut self, handle_value: HandleValue) -> ZxResult<Handle> {
        let (handle, queue) = self
            .handles
            .remove(&handle_value)
            .ok_or(ZxError::BAD_HANDLE)?;
        for sender in queue {
            let _ = sender.send(());
        }
        Ok(handle)
    }

    fn get_cancel_token(&mut self, handle_value: HandleValue) -> ZxResult<Receiver<()>> {
        let (_, queue) = self
            .handles
            .get_mut(&handle_value)
            .ok_or(ZxError::BAD_HANDLE)?;
        let (sender, receiver) = oneshot::channel();
        queue.push(sender);
        Ok(receiver)
    }

    fn get_handle(&mut self, handle_value: HandleValue) -> ZxResult<Handle> {
        let (handle, _) = self.handles.get(&handle_value).ok_or(ZxError::BAD_HANDLE)?;
        Ok(handle.clone())
    }
}

#[repr(C)]
#[derive(Default)]
pub struct ProcessInfo {
    pub return_code: i64,
    pub started: bool,
    pub has_exited: bool,
    pub debugger_attached: bool,
    pub padding1: [u8; 5],
}

#[cfg(test)]
mod tests {
    use super::*;

    #[test]
    fn create() {
        let root_job = Job::root();
        let _proc = Process::create(&root_job, "proc", 0).expect("failed to create process");
    }

    #[test]
    fn handle() {
        let root_job = Job::root();
        let proc = Process::create(&root_job, "proc", 0).expect("failed to create process");
        let handle = Handle::new(proc.clone(), Rights::DEFAULT_PROCESS);

        let handle_value = proc.add_handle(handle);

        // getting object should success
        let object: Arc<Process> = proc
            .get_object_with_rights(handle_value, Rights::DEFAULT_PROCESS)
            .expect("failed to get object");
        assert!(Arc::ptr_eq(&object, &proc));

        // getting object with an extra rights should fail.
        assert_eq!(
            proc.get_object_with_rights::<Process>(handle_value, Rights::MANAGE_JOB)
                .err(),
            Some(ZxError::ACCESS_DENIED)
        );

        // getting object with invalid type should fail.
        assert_eq!(
            proc.get_object_with_rights::<Job>(handle_value, Rights::DEFAULT_PROCESS)
                .err(),
            Some(ZxError::WRONG_TYPE)
        );

        proc.remove_handle(handle_value).unwrap();

        // getting object with invalid handle should fail.
        assert_eq!(
            proc.get_object_with_rights::<Process>(handle_value, Rights::DEFAULT_PROCESS)
                .err(),
            Some(ZxError::BAD_HANDLE)
        );
    }

    #[test]
    fn handle_duplicate() {
        let root_job = Job::root();
        let proc = Process::create(&root_job, "proc", 0).expect("failed to create process");

        // duplicate non-exist handle should fail.
        assert_eq!(
            proc.dup_handle_operating_rights(0, |_| Ok(Rights::empty())),
            Err(ZxError::BAD_HANDLE)
        );

        // duplicate handle with the same rights.
        let rights = Rights::DUPLICATE;
        let handle_value = proc.add_handle(Handle::new(proc.clone(), rights));
        let new_handle_value = proc
            .dup_handle_operating_rights(handle_value, |old_rights| Ok(old_rights))
            .unwrap();
        assert_eq!(proc.get_handle(new_handle_value).unwrap().rights, rights);

        // duplicate handle with subset rights.
        let new_handle_value = proc
            .dup_handle_operating_rights(handle_value, |_| Ok(Rights::empty()))
            .unwrap();
        assert_eq!(
            proc.get_handle(new_handle_value).unwrap().rights,
            Rights::empty()
        );

        // duplicate handle which does not have `Rights::DUPLICATE` should fail.
        let handle_value = proc.add_handle(Handle::new(proc.clone(), Rights::empty()));
        assert_eq!(
            proc.dup_handle_operating_rights(handle_value, |handle_rights| {
                if !handle_rights.contains(Rights::DUPLICATE) {
                    return Err(ZxError::ACCESS_DENIED);
                }
                Ok(handle_rights)
            }),
            Err(ZxError::ACCESS_DENIED)
        );
    }

    #[test]
    fn get_child() {
        let root_job = Job::root();
        let proc = Process::create(&root_job, "proc", 0).expect("failed to create process");
        let thread = Thread::create(&proc, "thread", 0).expect("failed to create thread");

        let proc: Arc<dyn KernelObject> = proc;
        assert_eq!(proc.get_child(thread.id()).unwrap().id(), thread.id());
        assert_eq!(proc.get_child(proc.id()).err(), Some(ZxError::NOT_FOUND));
    }
}<|MERGE_RESOLUTION|>--- conflicted
+++ resolved
@@ -177,10 +177,7 @@
         inner.threads.clear();
         inner.handles.clear();
 
-<<<<<<< HEAD
         self.job.process_exit(self.base.id);
-=======
->>>>>>> d2091aef
         // If we are critical to a job, we need to take action.
         if let Some((_job, retcode_nonzero)) = &inner.critical_to_job {
             if !retcode_nonzero || retcode != 0 {
@@ -211,15 +208,11 @@
     ///
     /// If `retcode_nonzero` is true, then job will only be terminated if process
     /// has a non-zero return code.
-<<<<<<< HEAD
-    pub fn set_critical_at_job(&self, critical_to_job: &Arc<Job>, retcode_nonzero: bool) -> ZxResult {
-=======
     pub fn set_critical_at_job(
         &self,
         critical_to_job: &Arc<Job>,
         retcode_nonzero: bool,
     ) -> ZxResult {
->>>>>>> d2091aef
         let mut inner = self.inner.lock();
         if inner.critical_to_job.is_some() {
             return Err(ZxError::ALREADY_BOUND);
