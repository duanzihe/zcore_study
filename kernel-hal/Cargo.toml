--- conflicted
+++ resolved
@@ -34,24 +34,8 @@
 numeric-enum-macro = "0.2"
 lazy_static = { version = "1.4", features = ["spin_no_std"] }
 zcore-drivers = { path = "../drivers", features = ["virtio"] }
-<<<<<<< HEAD
-lock = { git = "https://github.com/Luchangcheng2333/kernel-sync", rev = "6df528d" }
-smoltcp = { git = "https://gitee.com/gcyyfun/smoltcp", rev = "043eb60", default-features = false, features = [
-    "alloc",
-    "log",
-    "async",
-    "medium-ethernet",
-    "proto-ipv4",
-    "proto-igmp",
-    "socket-icmp",
-    "socket-udp",
-    "socket-tcp",
-    "socket-raw",
-] }
-=======
-lock = { git = "https://github.com/DeathWish5/kernel-sync", rev = "01b2e70" }
+lock = { git = "https://github.com/DeathWish5/kernel-sync", rev = "766fbb5" }
 smoltcp = { git = "https://github.com/smoltcp-rs/smoltcp", rev = "35e833e3", default-features = false, features = ["log", "alloc", "verbose", "proto-ipv4", "proto-ipv6", "proto-igmp", "medium-ip", "medium-ethernet", "socket-raw", "socket-udp", "socket-tcp", "socket-icmp", "async"] }
->>>>>>> d74dfad9
 
 # LibOS mode
 [target.'cfg(not(target_os = "none"))'.dependencies]
